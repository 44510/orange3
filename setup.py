#! /usr/bin/env python3

import os
import sys
import subprocess
from setuptools import find_packages, Command

if sys.version_info < (3, 4):
    sys.exit('Orange requires Python >= 3.4')

try:
    from numpy.distutils.core import setup
    have_numpy = True
except ImportError:
    from setuptools import setup
    have_numpy = False


try:
    # need sphinx and recommonmark for build_htmlhelp command
    from sphinx.setup_command import BuildDoc
    # pylint: disable=unused-import
    import recommonmark
    have_sphinx = True
except ImportError:
    have_sphinx = False

from distutils.command.build_ext import build_ext
from distutils.command import install_data, sdist, config, build


NAME = 'Orange3'

<<<<<<< HEAD
VERSION = '3.23.1'
=======
VERSION = '3.24.0'
>>>>>>> be324249
ISRELEASED = True
# full version identifier including a git revision identifier for development
# build/releases (this is filled/updated in `write_version_py`)
FULLVERSION = VERSION

DESCRIPTION = 'Orange, a component-based data mining framework.'
README_FILE = os.path.join(os.path.dirname(__file__), 'README.pypi')
LONG_DESCRIPTION = open(README_FILE).read()
LONG_DESCRIPTION_CONTENT_TYPE = 'text/markdown'
AUTHOR = 'Bioinformatics Laboratory, FRI UL'
AUTHOR_EMAIL = 'info@biolab.si'
URL = 'http://orange.biolab.si/'
LICENSE = 'GPLv3+'

KEYWORDS = [
    'data mining',
    'machine learning',
    'artificial intelligence',
]

CLASSIFIERS = [
    'Development Status :: 4 - Beta',
    'Environment :: X11 Applications :: Qt',
    'Environment :: Console',
    'Environment :: Plugins',
    'Programming Language :: Python',
    'License :: OSI Approved :: '
    'GNU General Public License v3 or later (GPLv3+)',
    'Operating System :: POSIX',
    'Operating System :: Microsoft :: Windows',
    'Topic :: Scientific/Engineering :: Artificial Intelligence',
    'Topic :: Scientific/Engineering :: Visualization',
    'Topic :: Software Development :: Libraries :: Python Modules',
    'Intended Audience :: Education',
    'Intended Audience :: Science/Research',
    'Intended Audience :: Developers',
]

requirements = ['requirements-core.txt', 'requirements-gui.txt']

INSTALL_REQUIRES = sorted(set(
    line.partition('#')[0].strip()
    for file in (os.path.join(os.path.dirname(__file__), file)
                 for file in requirements)
    for line in open(file)
) - {''})


EXTRAS_REQUIRE = {
    ':python_version<="3.4"': ["typing"],
}

ENTRY_POINTS = {
    "orange.widgets": (
        "Orange Widgets = Orange.widgets",
    ),
    "orange.canvas.help": (
        "html-index = Orange.widgets:WIDGET_HELP_PATH",
    ),
    "gui_scripts": (
        "orange-canvas = Orange.canvas.__main__:main",
    ),
}


DATA_FILES = []

# Return the git revision as a string
def git_version():
    """Return the git revision as a string.

    Copied from numpy setup.py
    """
    def _minimal_ext_cmd(cmd):
        # construct minimal environment
        env = {}
        for k in ['SYSTEMROOT', 'PATH']:
            v = os.environ.get(k)
            if v is not None:
                env[k] = v
        # LANGUAGE is used on win32
        env['LANGUAGE'] = 'C'
        env['LANG'] = 'C'
        env['LC_ALL'] = 'C'
        out = subprocess.Popen(cmd, stdout=subprocess.PIPE, env=env).communicate()[0]
        return out

    try:
        out = _minimal_ext_cmd(['git', 'rev-parse', 'HEAD'])
        GIT_REVISION = out.strip().decode('ascii')
    except OSError:
        GIT_REVISION = "Unknown"
    return GIT_REVISION


def write_version_py(filename='Orange/version.py'):
    # Copied from numpy setup.py
    cnt = """
# THIS FILE IS GENERATED FROM ORANGE SETUP.PY
short_version = '%(version)s'
version = '%(version)s'
full_version = '%(full_version)s'
git_revision = '%(git_revision)s'
release = %(isrelease)s

if not release:
    version = full_version
    short_version += ".dev"
"""
    global FULLVERSION
    FULLVERSION = VERSION
    if os.path.exists('.git'):
        GIT_REVISION = git_version()
    elif os.path.exists('Orange/version.py'):
        # must be a source distribution, use existing version file
        import imp
        version = imp.load_source("Orange.version", "Orange/version.py")
        GIT_REVISION = version.git_revision
    else:
        GIT_REVISION = "Unknown"

    if not ISRELEASED:
        FULLVERSION += '.dev0+' + GIT_REVISION[:7]

    a = open(filename, 'w')
    try:
        a.write(cnt % {'version': VERSION,
                       'full_version': FULLVERSION,
                       'git_revision': GIT_REVISION,
                       'isrelease': str(ISRELEASED)})
    finally:
        a.close()


def configuration(parent_package='', top_path=None):
    if os.path.exists('MANIFEST'):
        os.remove('MANIFEST')

    from numpy.distutils.misc_util import Configuration
    config = Configuration(None, parent_package, top_path)

    # Avoid non-useful msg:
    # "Ignoring attempt to set 'name' (from ... "
    config.set_options(ignore_setup_xxx_py=True,
                       assume_default_configuration=True,
                       delegate_options_to_subpackages=True,
                       quiet=True)

    config.add_subpackage('Orange')
    return config


PACKAGES = find_packages()

# Extra non .py, .{so,pyd} files that are installed within the package dir
# hierarchy
PACKAGE_DATA = {
    "Orange": ["datasets/*.{}".format(ext)
               for ext in ["tab", "csv", "basket", "info", "dst", "metadata"]],
    "Orange.canvas": ["icons/*.png", "icons/*.svg"],
    "Orange.canvas.workflows": ["*.ows"],
    "Orange.widgets": ["icons/*.png",
                       "icons/*.svg"],
    "Orange.widgets.report": ["icons/*.svg", "*.html"],
    "Orange.widgets.tests": ["datasets/*.tab",
                             "workflows/*.ows"],
    "Orange.widgets.data": ["icons/*.svg",
                            "icons/paintdata/*.png",
                            "icons/paintdata/*.svg"],
    "Orange.widgets.data.tests": ["origin1/*.tab",
                                  "origin2/*.tab",
                                  "*.txt", "*.tab"],
    "Orange.widgets.evaluate": ["icons/*.svg"],
    "Orange.widgets.model": ["icons/*.svg"],
    "Orange.widgets.visualize": ["icons/*.svg"],
    "Orange.widgets.unsupervised": ["icons/*.svg"],
    "Orange.widgets.utils": ["_webview/*.js"],
    "Orange.tests": ["xlsx_files/*.xlsx", "datasets/*.tab",
                     "xlsx_files/*.xls",
                     "datasets/*.basket", "datasets/*.csv",
                     "datasets/*.pkl", "datasets/*.pkl.gz"]
}


class LintCommand(Command):
    """A setup.py lint subcommand developers can run locally."""
    description = "run code linter(s)"
    user_options = []
    initialize_options = finalize_options = lambda self: None

    def run(self):
        """Lint current branch compared to a reasonable master branch"""
        sys.exit(subprocess.call(r'''
        set -eu
        upstream="$(git remote -v |
                    awk '/[@\/]github.com[:\/]biolab\/orange3[\. ]/{ print $1; exit }')"
        git fetch -q $upstream master
        best_ancestor=$(git merge-base HEAD refs/remotes/$upstream/master)
        .travis/check_pylint_diff $best_ancestor
        ''', shell=True, cwd=os.path.dirname(os.path.abspath(__file__))))

class CoverageCommand(Command):
    """A setup.py coverage subcommand developers can run locally."""
    description = "run code coverage"
    user_options = []
    initialize_options = finalize_options = lambda self: None

    def run(self):
        """Check coverage on current workdir"""
        sys.exit(subprocess.call(r'''
        coverage run --source=Orange -m unittest -v Orange.tests
        echo; echo
        coverage combine
        coverage report
        coverage html &&
            { echo; echo "See also: file://$(pwd)/htmlcov/index.html"; echo; }
        ''', shell=True, cwd=os.path.dirname(os.path.abspath(__file__))))


class build_ext_error(build_ext):
    def initialize_options(self):
        raise SystemExit(
            "Cannot compile extensions. numpy is required to build Orange."
        )


# ${prefix} relative install path for html help files
DATAROOTDIR = "share/help/en/orange3/htmlhelp"


def findall(startdir, followlinks=False, ):
    files = (
        os.path.join(base, file)
        for base, dirs, files in os.walk(startdir, followlinks=followlinks)
        for file in files
    )
    return filter(os.path.isfile, files)


def find_htmlhelp_files(subdir):
    data_files = []
    thisdir = os.path.dirname(__file__)
    sourcedir = os.path.join(thisdir, subdir)
    files = filter(
        # filter out meta files
        lambda path: not path.endswith((".hhc", ".hhk", ".hhp", ".stp")),
        findall(sourcedir)
    )
    for file in files:
        relpath = os.path.relpath(file, start=subdir)
        relsubdir = os.path.dirname(relpath)
        # path.join("a", "") results in "a/"; distutils install_data does not
        # accept paths that end with "/" on windows.
        if relsubdir:
            targetdir = os.path.join(DATAROOTDIR, relsubdir)
        else:
            targetdir = DATAROOTDIR
        assert not targetdir.endswith("/")
        data_files.append((targetdir, [file]))
    return data_files


def add_with_option(option, help="", default=None, ):
    """
    A class decorator that adds a boolean --with(out)-option cmd line switch
    to a distutils.cmd.Command class

    Parameters
    ----------
    option : str
        Name of the option without the 'with-' part i.e. passing foo will
        create a `--with-foo` and `--without-foo` options
    help : str
        Help for `cmd --help`. This should document the positive option (i.e.
        --with-foo)
    default : Optional[bool]
        The default state.

    Returns
    -------
    command : Command

    Examples
    --------
    >>> @add_with_option("foo", "Build with foo enabled", default=False)
    >>> class foobuild(build):
    >>>    def run(self):
    >>>        if self.with_foo:
    >>>            ...

    """
    def decorator(cmdclass):
        # type: (Type[Command]) -> Type[Command]
        cmdclass.user_options = getattr(cmdclass, "user_options", []) + [
            ("with-" + option, None, help),
            ("without-" + option, None, ""),
        ]
        cmdclass.boolean_options = getattr(cmdclass, "boolean_options", []) + [
            ("with-" + option,),
        ]
        cmdclass.negative_opt = dict(
            getattr(cmdclass, "negative_opt", {}), **{
                "without-" + option: "with-" + option
            }
        )
        setattr(cmdclass, "with_" + option, default)
        return cmdclass
    return decorator


_HELP = "Build and include html help files in the distribution"


@add_with_option("htmlhelp", _HELP)
class config(config.config):
    # just record the with-htmlhelp option for sdist and build's default
    pass


@add_with_option("htmlhelp", _HELP)
class sdist(sdist.sdist):
    # build_htmlhelp to fill in distribution.data_files which are then included
    # in the source dist.
    sub_commands = sdist.sdist.sub_commands + [
        ("build_htmlhelp", lambda self: self.with_htmlhelp)
    ]

    def finalize_options(self):
        super().finalize_options()
        self.set_undefined_options(
            "config", ("with_htmlhelp", "with_htmlhelp")
        )


@add_with_option("htmlhelp", _HELP)
class build(build.build):
    sub_commands = build.build.sub_commands + [
        ("build_htmlhelp", lambda self: self.with_htmlhelp)
    ]

    def finalize_options(self):
        super().finalize_options()
        self.set_undefined_options(
            "config", ("with_htmlhelp", 'with_htmlhelp')
        )


# Does the sphinx source for widget help exist the sources are in the checkout
# but not in the source distribution (sdist). The sdist already contains
# build html files.
HAVE_SPHINX_SOURCE = os.path.isdir("doc/visual-programming/source")
# Doest the build htmlhelp documentation exist
HAVE_BUILD_HTML = os.path.exists("doc/visual-programming/build/htmlhelp/index.html")

if have_sphinx and HAVE_SPHINX_SOURCE:
    class build_htmlhelp(BuildDoc):
        def initialize_options(self):
            super().initialize_options()
            self.build_dir = "doc/visual-programming/build"
            self.source_dir = "doc/visual-programming/source"
            self.builder = "htmlhelp"
            self.version = VERSION

        def run(self):
            super().run()
            helpdir = os.path.join(self.build_dir, "htmlhelp")
            files = find_htmlhelp_files(helpdir)
            # add the build files to distribution
            self.distribution.data_files.extend(files)

else:
    # without sphinx we need the docs to be already build. i.e. from a
    # source dist build --with-htmlhelp
    class build_htmlhelp(Command):
        user_options = [('build-dir=', None, 'Build directory')]
        build_dir = None

        def initialize_options(self):
            self.build_dir = "doc/visual-programming/build"

        def finalize_options(self):
            pass

        def run(self):
            helpdir = os.path.join(self.build_dir, "htmlhelp")
            if not (os.path.isdir(helpdir)
                    and os.path.isfile(os.path.join(helpdir, "index.html"))):
                self.warn("Sphinx is needed to build help files. Skipping.")
                return
            files = find_htmlhelp_files(os.path.join(helpdir))
            # add the build files to distribution
            self.distribution.data_files.extend(files)


def setup_package():
    write_version_py()
    cmdclass = {
        'lint': LintCommand,
        'coverage': CoverageCommand,
        'config': config,
        'sdist': sdist,
        'build': build,
        'build_htmlhelp': build_htmlhelp,
        # Use install_data from distutils, not numpy.distutils.
        # numpy.distutils insist all data files are installed in site-packages
        'install_data': install_data.install_data
    }
    if have_numpy:
        extra_args = {
            "configuration": configuration
        }
    else:
        # substitute a build_ext command with one that raises an error when
        # building. In order to fully support `pip install` we need to
        # survive a `./setup egg_info` without numpy so pip can properly
        # query our install dependencies
        extra_args = {}
        cmdclass["build_ext"] = build_ext_error

    setup(
        name=NAME,
        version=FULLVERSION,
        description=DESCRIPTION,
        long_description=LONG_DESCRIPTION,
        long_description_content_type=LONG_DESCRIPTION_CONTENT_TYPE,
        author=AUTHOR,
        author_email=AUTHOR_EMAIL,
        url=URL,
        license=LICENSE,
        keywords=KEYWORDS,
        classifiers=CLASSIFIERS,
        packages=PACKAGES,
        package_data=PACKAGE_DATA,
        data_files=DATA_FILES,
        install_requires=INSTALL_REQUIRES,
        extras_require=EXTRAS_REQUIRE,
        entry_points=ENTRY_POINTS,
        zip_safe=False,
        test_suite='Orange.tests.suite',
        cmdclass=cmdclass,
        **extra_args
    )


if __name__ == '__main__':
    setup_package()<|MERGE_RESOLUTION|>--- conflicted
+++ resolved
@@ -31,11 +31,7 @@
 
 NAME = 'Orange3'
 
-<<<<<<< HEAD
-VERSION = '3.23.1'
-=======
 VERSION = '3.24.0'
->>>>>>> be324249
 ISRELEASED = True
 # full version identifier including a git revision identifier for development
 # build/releases (this is filled/updated in `write_version_py`)
