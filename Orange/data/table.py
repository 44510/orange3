--- conflicted
+++ resolved
@@ -2,10 +2,7 @@
 import zlib
 from collections import MutableSequence, Iterable, Sequence, Sized
 from itertools import chain
-<<<<<<< HEAD
 from numbers import Real, Integral
-=======
->>>>>>> 88201c25
 import operator
 from functools import reduce
 from warnings import warn
