# -*- coding: utf-8 -*-

from PyQt4 import QtCore, QtGui
from PyQt4.QtCore import Qt

from Orange.data import Table
from Orange.classification.svm import SVMLearner, SVMClassifier, NuSVMLearner
from Orange.preprocess.preprocess import Preprocess
from Orange.widgets import widget, settings, gui


class OWSVMClassification(widget.OWWidget):
    name = "SVM"
    description = "Support vector machines classifier with standard " \
                  "selection of kernels."
    icon = "icons/SVM.svg"

    inputs = [("Data", Table, "set_data"),
              ("Preprocessor", Preprocess, "set_preprocessor")]
<<<<<<< HEAD
    outputs = [("Learner", SVMLearner),
               ("Classifier", SVMClassifier)]
=======
    outputs = [("Learner", svm.SVMLearner),
               ("Classifier", svm.SVMClassifier),
               ("Support vectors", Orange.data.Table)]
>>>>>>> b1e70efa

    want_main_area = False

    learner_name = settings.Setting("SVM Learner")

    # 0: c_svc, 1: nu_svc
    svmtype = settings.Setting(0)
    C = settings.Setting(1.0)
    nu = settings.Setting(0.5)
    # 0: Linear, 1: Poly, 2: RBF, 3: Sigmoid
    kernel_type = settings.Setting(0)
    degree = settings.Setting(3)
    gamma = settings.Setting(0.0)
    coef0 = settings.Setting(0.0)
    shrinking = settings.Setting(True),
    probability = settings.Setting(False)
    tol = settings.Setting(0.001)
    max_iter = settings.Setting(100)
    limit_iter = settings.Setting(True)

    def __init__(self, parent=None):
        super().__init__(parent)

        self.data = None
        self.preprocessors = None

        box = gui.widgetBox(self.controlArea, self.tr("Name"))
        gui.lineEdit(box, self, "learner_name")

        form = QtGui.QGridLayout()
        typebox = gui.radioButtonsInBox(
            self.controlArea, self, "svmtype", [],
            box=self.tr("SVM Type"),
            orientation=form,
        )

        c_svm = gui.appendRadioButton(typebox, "C-SVM", addToLayout=False)
        form.addWidget(c_svm, 0, 0, Qt.AlignLeft)
        form.addWidget(QtGui.QLabel(self.tr("Cost (C)")), 0, 1, Qt.AlignRight)
        c_spin = gui.doubleSpin(
            typebox, self, "C", 1e-3, 1000.0, 0.1,
            decimals=3, addToLayout=False
        )

        form.addWidget(c_spin, 0, 2)

        nu_svm = gui.appendRadioButton(typebox, "ν-SVM", addToLayout=False)
        form.addWidget(nu_svm, 1, 0, Qt.AlignLeft)

        form.addWidget(
            QtGui.QLabel(self.trUtf8("Complexity bound (\u03bd)")),
            1, 1, Qt.AlignRight
        )

        nu_spin = gui.doubleSpin(
            typebox, self, "nu", 0.05, 1.0, 0.05,
            decimals=2, addToLayout=False
        )
        form.addWidget(nu_spin, 1, 2)

        box = gui.widgetBox(self.controlArea, self.tr("Kernel"))
        buttonbox = gui.radioButtonsInBox(
            box, self, "kernel_type",
            btnLabels=["Linear,   x∙y",
                       "Polynomial,   (g x∙y + c)^d",
                       "RBF,   exp(-g|x-y|²)",
                       "Sigmoid,   tanh(g x∙y + c)"],
            callback=self._on_kernel_changed
        )
        parambox = gui.widgetBox(box, orientation="horizontal")
        gamma = gui.doubleSpin(
            parambox, self, "gamma", 0.0, 10.0, 0.0001,
            label=" g: ", orientation="horizontal",
            alignment=Qt.AlignRight
        )
        coef0 = gui.doubleSpin(
            parambox, self, "coef0", 0.0, 10.0, 0.0001,
            label=" c: ", orientation="horizontal",
            alignment=Qt.AlignRight
        )
        degree = gui.doubleSpin(
            parambox, self, "degree", 0.0, 10.0, 0.5,
            label=" d: ", orientation="horizontal",
            alignment=Qt.AlignRight
        )
        self._kernel_params = [gamma, coef0, degree]
        box = gui.widgetBox(self.controlArea, "Optimization parameters")
        gui.doubleSpin(box, self, "tol", 1e-7, 1.0, 5e-7,
        label="Numerical Tolerance")
        gui.spin(box, self, "max_iter", 0, 1e6, 100,
        label="Iteration Limit", checked="limit_iter")

        gui.button(self.controlArea, self, "&Apply",
                   callback=self.apply, default=True)

        self.setSizePolicy(
            QtGui.QSizePolicy(QtGui.QSizePolicy.Fixed,
                              QtGui.QSizePolicy.Fixed)
        )

        self.setMinimumWidth(300)

        self._on_kernel_changed()

        self.apply()

    def set_data(self, data):
        """Set the input train data set."""
        self.data = data
        if data is not None:
            self.apply()

    def set_preprocessor(self, preproc):
        if preproc is None:
            self.preprocessors = None
        else:
            self.preprocessors = (preproc,)
        self.apply()

    def apply(self):
        kernel = ["linear", "poly", "rbf", "sigmoid"][self.kernel_type]
        common_args = dict(
            kernel=kernel,
            degree=self.degree,
            gamma=self.gamma,
            coef0=self.coef0,
            tol=self.tol,
            max_iter=self.max_iter if self.limit_iter else -1,
            probability=True,
            preprocessors=self.preprocessors
        )
        if self.svmtype == 0:
            learner = SVMLearner(C=self.C, **common_args)
        else:
            learner = NuSVMLearner(nu=self.nu, **common_args)
        learner.name = self.learner_name
        classifier = None
<<<<<<< HEAD

        if self.data is not None:
            self.error(0)
            if not learner.check_learner_adequacy(self.data.domain):
                self.error(0, learner.learner_adequacy_err_msg)
            else:
                classifier = learner(self.data)
                classifier.name = self.learner_name
=======
        sv = None
        if self.data is not None:
            classifier = learner(self.data)
            classifier.name = self.learner_name
            sv = self.data[classifier.skl_model.support_]
>>>>>>> b1e70efa

        self.send("Learner", learner)
        self.send("Classifier", classifier)
        self.send("Support vectors", sv)

    def _on_kernel_changed(self):
        enabled = [[False, False, False],  # linear
                   [True, True, True],     # poly
                   [True, False, False],   # rbf
                   [True, True, False]]    # sigmoid

        mask = enabled[self.kernel_type]
        for spin, enabled in zip(self._kernel_params, mask):
            spin.setEnabled(enabled)


if __name__ == "__main__":
    app = QtGui.QApplication([])
    w = OWSVMClassification()
    w.set_data(Table("iris"))
    w.show()
    app.exec_()<|MERGE_RESOLUTION|>--- conflicted
+++ resolved
@@ -17,14 +17,9 @@
 
     inputs = [("Data", Table, "set_data"),
               ("Preprocessor", Preprocess, "set_preprocessor")]
-<<<<<<< HEAD
     outputs = [("Learner", SVMLearner),
-               ("Classifier", SVMClassifier)]
-=======
-    outputs = [("Learner", svm.SVMLearner),
-               ("Classifier", svm.SVMClassifier),
-               ("Support vectors", Orange.data.Table)]
->>>>>>> b1e70efa
+               ("Classifier", SVMClassifier),
+               ("Support vectors", Table)]
 
     want_main_area = False
 
@@ -162,8 +157,7 @@
             learner = NuSVMLearner(nu=self.nu, **common_args)
         learner.name = self.learner_name
         classifier = None
-<<<<<<< HEAD
-
+        sv = None
         if self.data is not None:
             self.error(0)
             if not learner.check_learner_adequacy(self.data.domain):
@@ -171,13 +165,7 @@
             else:
                 classifier = learner(self.data)
                 classifier.name = self.learner_name
-=======
-        sv = None
-        if self.data is not None:
-            classifier = learner(self.data)
-            classifier.name = self.learner_name
-            sv = self.data[classifier.skl_model.support_]
->>>>>>> b1e70efa
+                sv = self.data[classifier.skl_model.support_]
 
         self.send("Learner", learner)
         self.send("Classifier", classifier)
