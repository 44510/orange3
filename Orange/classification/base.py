import inspect
import string

import numpy as np
import scipy
import bottlechest as bn

import Orange.data
import Orange.data.preprocess

__all__ = ["Learner", "Model", "SklLearner", "SklModel"]


class Learner:
    supports_multiclass = False
    #: A sequence of data preprocessors to apply on data prior to
    #: fitting the model
    preprocessors = ()

    def __init__(self, preprocessors=None):
        if preprocessors is None:
            preprocessors = type(self).preprocessors
        self.preprocessors = tuple(preprocessors)

    def fit(self, X, Y, W=None):
        raise NotImplementedError(
            "Descendants of Learner must overload method fit")

    def fit_storage(self, data):
        return self.fit(data.X, data.Y, data.W)

    def __call__(self, data):
        data = self.preprocess(data)

        if len(data.domain.class_vars) > 1 and not self.supports_multiclass:
            raise TypeError("%s doesn't support multiple class variables" %
                            self.__class__.__name__)

        self.domain = data.domain

        if type(self).fit is Learner.fit:
            clf = self.fit_storage(data)
        else:
            X, Y, W = data.X, data.Y, data.W if data.has_weights() else None
            clf = self.fit(X, Y, W)
        clf.domain = data.domain
        clf.supports_multiclass = self.supports_multiclass
        return clf

    def preprocess(self, data):
        """
        Apply the `preprocessors` to the data.
        """
        for pp in self.preprocessors:
            data = pp(data)
        return data


class Model:
    supports_multiclass = False
    supports_weights = False
    Value = 0
    Probs = 1
    ValueProbs = 2

    def __init__(self, domain=None):
        if isinstance(self, Learner):
            domain = None
        elif not domain:
            raise ValueError("unspecified domain")
        self.domain = domain

    def predict(self, X):
        if self.predict_storage == Model.predict_storage:
            raise TypeError("Descendants of Model must overload method predict")
        else:
            Y = np.zeros((len(X), len(self.domain.class_vars)))
            Y[:] = np.nan
            table = Orange.data.Table(self.domain, X, Y)
            return self.predict_storage(table)

    def predict_storage(self, data):
        if isinstance(data, Orange.data.Storage):
            return self.predict(data.X)
        elif isinstance(data, Orange.data.Instance):
            return self.predict(np.atleast_2d(data.x))
        raise TypeError("Unrecognized argument (instance of '{}')".format(
                        type(data).__name__))

    def __call__(self, data, ret=Value):
        if not 0 <= ret <= 2:
            raise ValueError("invalid value of argument 'ret'")
        if (ret > 0
            and any(isinstance(v, Orange.data.ContinuousVariable)
                    for v in self.domain.class_vars)):
            raise ValueError("cannot predict continuous distributions")

        # Call the predictor
        if isinstance(data, np.ndarray):
            prediction = self.predict(np.atleast_2d(data))
        elif isinstance(data, scipy.sparse.csr.csr_matrix):
            prediction = self.predict(data)
        elif isinstance(data, Orange.data.Instance):
            if data.domain != self.domain:
                data = Orange.data.Instance(self.domain, data)
            prediction = self.predict_storage(data)
        elif isinstance(data, Orange.data.Table):
            if data.domain != self.domain:
                data = data.from_table(self.domain, data)
            prediction = self.predict_storage(data)
        else:
            raise TypeError("Unrecognized argument (instance of '{}')".format(
                            type(data).__name__))

        # Parse the result into value and probs
        multitarget = len(self.domain.class_vars) > 1
        if isinstance(prediction, tuple):
            value, probs = prediction
        elif prediction.ndim == 1 + multitarget:
            value, probs = prediction, None
        elif prediction.ndim == 2 + multitarget:
            value, probs = None, prediction
        else:
            raise TypeError("model returned a %i-dimensional array",
                            prediction.ndim)

        # Ensure that we have what we need to return
        if ret != Model.Probs and value is None:
            value = np.argmax(probs, axis=-1)
        if ret != Model.Value and probs is None:
            if multitarget:
                max_card = max(len(c.values)
                               for c in self.domain.class_vars)
                probs = np.zeros(value.shape + (max_card,), float)
                for i, cvar in enumerate(self.domain.class_vars):
                    probs[:, i, :], _ = bn.bincount(np.atleast_2d(value[:, i]),
                                                    max_card - 1)
            else:
                probs, _ = bn.bincount(np.atleast_2d(value),
                                       len(self.domain.class_var.values) - 1)
            if ret == Model.ValueProbs:
                return value, probs
            else:
                return probs

        # Return what we need to
        if ret == Model.Probs:
            return probs
        if isinstance(data, Orange.data.Instance) and not multitarget:
            value = Orange.data.Value(self.domain.class_var, value[0])
        if ret == Model.Value:
            return value
        else:  # ret == Model.ValueProbs
            return value, probs


class WrapperMeta(type):
    """
    Meta class for scikit-learn wrapper classes.

    This is used for docstring generation/templating upon
    class definition.
    The client (class using this meta class) should define a class
    attribute `__wraps__` which contains the wrapped class.

    For instance::

        >>> class Foo(metaclass=WrappedMeta):
        ...     __wrapped__ = Bar
        ...

        >>> print(Foo.__doc__)
        A wrapper for `Bar`

        .. seealso: Bar

    The client can also define a template for the docstring

        >>> class Foo(metaclass=WrappedMeta):
        ...    '''
        ...    Here is what ${sklname} says about itself
        ...    ${skldoc}
        ...    '''
        ...     __wrapped__ = Bar
        ...

        >>> print(Bar.__doc__)
        I am a Bar

        >>> print(Foo.__doc__)
        Here is what Bar says about itself
        I am a Bar

    """
    class DocTemplate(string.Template):
        pattern = r"""
            \$(?:
              (?P<escaped>\$)         |  # escape (double $$)
              (?P<named>\A(?!x)x)     |  # never match unbraced identifiers
              {(?P<braced>[_a-z]\w*)} |  # braced identifier
              (?P<invalid>)           |  # invalid anything else
            )
        """

    def __new__(cls, name, bases, dict_):
        docstring = dict_.pop("__doc__", None)
        cls = type.__new__(cls, name, bases, dict_)

        skl_wrapped = getattr(cls, "__wraps__", None)

        if docstring is None and skl_wrapped is not None:
            docstring = """
            A wrapper for `${sklname}`

            .. seealso: ${sklname}

        """

        if docstring is not None and skl_wrapped is not None:
            docstring = WrapperMeta.format_docstring(docstring, skl_wrapped)
            cls.__doc__ = docstring

        return cls

    @staticmethod
    def format_docstring(doc, sklclass):
        module = inspect.getmodule(sklclass)
        # TODO: prettify the name (pull the class up if it is imported at
        # a higher level and included in __all__, like ipython's help)
        sklname = "{}.{}".format(module.__name__, sklclass.__name__)
        skldoc = inspect.getdoc(sklclass)

        mapping = {"sklname": sklname}
        if skldoc is not None:
            mapping["skldoc"] = skldoc

        doc = inspect.cleandoc(doc)
        template = WrapperMeta.DocTemplate(doc)
        return template.safe_substitute(mapping)


class SklModel(Model, metaclass=WrapperMeta):
    used_vals = None

    def __init__(self, clf):
        self.clf = clf


    def predict(self, X):
        value = self.clf.predict(X)
        if hasattr(self.clf, "predict_proba"):
            probs = self.clf.predict_proba(X)
            return value, probs
        return value

    def __call__(self, data, ret=Model.Value):
        prediction = super().__call__(data, ret=ret)

        if ret == Model.Value:
            return prediction

        if ret == Model.Probs:
            probs = prediction
        else:  # ret == Model.ValueProbs
            value, probs = prediction

        # Expand probability predictions for class values which are not present
        if ret != self.Value:
            n_class = len(self.domain.class_vars)
            max_values = max(len(cv.values) for cv in self.domain.class_vars)
            if max_values != probs.shape[-1]:
                if not self.supports_multiclass:
                    probs = probs[:, np.newaxis, :]
                probs_ext = np.zeros((len(probs), n_class, max_values))
                for c in range(n_class):
                    i = 0
                    class_values = len(self.domain.class_vars[c].values)
                    for cv in range(class_values):
                        if (i < len(self.used_vals[c]) and
                                cv == self.used_vals[c][i]):
                            probs_ext[:, c, cv] = probs[:, c, i]
                            i += 1
                if self.supports_multiclass:
                    probs = probs_ext
                else:
                    probs = probs_ext[:, 0, :]

        if ret == Model.Probs:
            return probs
        else:  # ret == Model.ValueProbs
            return value, probs


<<<<<<< HEAD
class SklLearner(Learner):
=======
class SklFitter(Fitter, metaclass=WrapperMeta):
>>>>>>> d1b8ab8a

    __wraps__ = None
    __returns__ = SklModel
    _params = None

    @property
    def params(self):
        return self._params

    @params.setter
    def params(self, value):
        self._params = self._get_sklparams(value)

    def _get_sklparams(self, values):
        skllearner = self.__wraps__
        if skllearner is not None:
            spec = inspect.getargs(skllearner.__init__.__code__)
            # first argument is 'self'
            assert spec.args[0] == "self"
            params = {name: values[name] for name in spec.args[1:]
                      if name in values}
        else:
            raise TypeError("Wrapper does not define '__wraps__'")
        return params

    def preprocess(self, data):
        data = super().preprocess(data)

        if any(isinstance(v, Orange.data.DiscreteVariable) and len(v.values) > 2
               for v in data.domain.attributes):
            raise ValueError("Wrapped scikit-learn methods do not support " +
                             "multinomial variables.")

        return data

    def __call__(self, data):
        clf = super().__call__(data)
        clf.used_vals = [np.unique(y) for y in data.Y.T]
        return clf

    def fit(self, X, Y, W):
        clf = self.__wraps__(**self.params)
        Y = Y.reshape(-1)
        if W is None or not self.supports_weights:
            return self.__returns__(clf.fit(X, Y))
        return self.__returns__(clf.fit(X, Y, sample_weight=W.reshape(-1)))<|MERGE_RESOLUTION|>--- conflicted
+++ resolved
@@ -291,11 +291,7 @@
             return value, probs
 
 
-<<<<<<< HEAD
-class SklLearner(Learner):
-=======
-class SklFitter(Fitter, metaclass=WrapperMeta):
->>>>>>> d1b8ab8a
+class SklLearner(Learner, metaclass=WrapperMeta):
 
     __wraps__ = None
     __returns__ = SklModel
